--- conflicted
+++ resolved
@@ -1,4 +1,4 @@
-﻿using NUnit.Framework;
+using NUnit.Framework;
 using System;
 using UnityEngine;
 
@@ -14,7 +14,7 @@
             NetworkWriter writer = new NetworkWriter();
             for (int i = 0; i < 30000 / 4; ++i)
                 writer.Write(i);
-            Assert.That(writer.ToArray().Length, Is.EqualTo(30000));
+            Assert.That(writer.Position, Is.EqualTo(30000));
         }
 
         [Test]
@@ -24,7 +24,7 @@
             NetworkWriter writer = new NetworkWriter();
             for (int i = 0; i < 40000 / 4; ++i)
                 writer.Write(i);
-            Assert.That(writer.ToArray().Length, Is.EqualTo(40000));
+            Assert.That(writer.Position, Is.EqualTo(40000));
         }
 
         [Test]
@@ -51,15 +51,10 @@
             // .ToArray() length is 2?
             Assert.That(writer.ToArray().Length, Is.EqualTo(2));
 
-<<<<<<< HEAD
-            // .ToArray() length is 1, even though the internal array contains 2 bytes?
-            // (see .ToArray() function comments)
-=======
             // set position back by one
             writer.Position = 1;
 
             // Changing the position should not alter the size of the data
->>>>>>> 0114a36f
             Assert.That(writer.ToArray().Length, Is.EqualTo(2));
         }
 
